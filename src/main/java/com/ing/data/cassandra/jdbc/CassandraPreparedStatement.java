/*
 *
 *   Licensed under the Apache License, Version 2.0 (the "License");
 *   you may not use this file except in compliance with the License.
 *   You may obtain a copy of the License at
 *
 *      http://www.apache.org/licenses/LICENSE-2.0
 *
 *   Unless required by applicable law or agreed to in writing, software
 *   distributed under the License is distributed on an "AS IS" BASIS,
 *   WITHOUT WARRANTIES OR CONDITIONS OF ANY KIND, either express or implied.
 *   See the License for the specific language governing permissions and
 *   limitations under the License.
 */

package com.ing.data.cassandra.jdbc;

import com.datastax.oss.driver.api.core.CqlSession;
import com.datastax.oss.driver.api.core.cql.AsyncResultSet;
import com.datastax.oss.driver.api.core.cql.BoundStatement;
import com.datastax.oss.driver.api.core.cql.ColumnDefinitions;
import com.datastax.oss.driver.api.core.data.CqlDuration;
import com.datastax.oss.driver.api.core.data.CqlVector;
import com.datastax.oss.driver.api.core.data.TupleValue;
import com.datastax.oss.driver.internal.core.type.DefaultListType;
import com.datastax.oss.driver.internal.core.type.DefaultMapType;
import com.datastax.oss.driver.internal.core.type.DefaultSetType;
import com.datastax.oss.driver.internal.core.type.DefaultVectorType;
import com.datastax.oss.driver.internal.core.util.concurrent.CompletableFutures;
import com.fasterxml.jackson.core.JsonProcessingException;
import com.ing.data.cassandra.jdbc.types.DataTypeEnum;
import org.apache.commons.io.IOUtils;
import org.apache.commons.lang3.StringUtils;
import org.slf4j.Logger;
import org.slf4j.LoggerFactory;

import java.io.ByteArrayInputStream;
import java.io.ByteArrayOutputStream;
import java.io.IOException;
import java.io.InputStream;
import java.io.Reader;
import java.math.BigDecimal;
import java.math.BigInteger;
import java.net.Inet4Address;
import java.net.InetAddress;
import java.net.URL;
import java.nio.ByteBuffer;
import java.sql.Blob;
import java.sql.Clob;
import java.sql.Date;
import java.sql.ParameterMetaData;
import java.sql.PreparedStatement;
import java.sql.ResultSet;
import java.sql.ResultSetMetaData;
import java.sql.RowId;
import java.sql.SQLException;
import java.sql.SQLNonTransientException;
import java.sql.SQLRecoverableException;
import java.sql.SQLTransientException;
import java.sql.Time;
import java.sql.Timestamp;
import java.sql.Types;
import java.time.LocalDate;
import java.time.LocalDateTime;
import java.time.LocalTime;
import java.time.OffsetDateTime;
import java.time.OffsetTime;
import java.util.ArrayList;
import java.util.Calendar;
import java.util.HashMap;
import java.util.List;
import java.util.Map;
import java.util.Set;
import java.util.UUID;
import java.util.concurrent.CompletionStage;

import static com.ing.data.cassandra.jdbc.utils.ConversionsUtil.convertToByteArray;
import static com.ing.data.cassandra.jdbc.utils.ConversionsUtil.convertToInstant;
import static com.ing.data.cassandra.jdbc.utils.ConversionsUtil.convertToLocalDate;
import static com.ing.data.cassandra.jdbc.utils.ConversionsUtil.convertToLocalTime;
import static com.ing.data.cassandra.jdbc.utils.ErrorConstants.NO_RESULT_SET;
import static com.ing.data.cassandra.jdbc.utils.ErrorConstants.UNSUPPORTED_JDBC_TYPE;
import static com.ing.data.cassandra.jdbc.utils.ErrorConstants.VECTOR_ELEMENTS_NOT_NUMBERS;
import static com.ing.data.cassandra.jdbc.utils.JsonUtil.getObjectMapper;

/**
 * Cassandra prepared statement: implementation class for {@link PreparedStatement}.
 * <p>
 *     It extends {@link CassandraStatement} and thereby also implements {@link CassandraStatementExtras} and
 *     {@link CassandraStatementJsonSupport} interfaces providing extra methods not defined in JDBC API to manage
 *     some properties specific to the Cassandra statements (e.g. consistency level) and ease usage of JSON features
 *     {@code INSERT INTO ... JSON} and {@code fromJson()} provided by Cassandra.
 * </p>
 */
public class CassandraPreparedStatement extends CassandraStatement
    implements PreparedStatement, CassandraStatementJsonSupport {

    private static final Logger LOG = LoggerFactory.getLogger(CassandraPreparedStatement.class);

    // The count of bound variable markers ('?') encountered during the parsing of the CQL server-side.
    private final int count;
    private final com.datastax.oss.driver.api.core.cql.PreparedStatement preparedStatement;
    private BoundStatement boundStatement;
    private ArrayList<BoundStatement> batchStatements;

    /**
     * Constructor. It instantiates a new Cassandra prepared statement with default values for a
     * {@link CassandraConnection}.
     * <p>
     *     By default, the result set type is {@link ResultSet#TYPE_FORWARD_ONLY}, the result set concurrency is
     *     {@link ResultSet#CONCUR_READ_ONLY} and the result set holdability is
     *     {@link ResultSet#HOLD_CURSORS_OVER_COMMIT}.
     * </p>
     *
     * @param connection    The Cassandra connection to the database.
     * @param cql           The CQL statement.
     * @throws SQLException when something went wrong during the initialisation of the statement.
     */
    CassandraPreparedStatement(final CassandraConnection connection, final String cql) throws SQLException {
        this(connection, cql, ResultSet.TYPE_FORWARD_ONLY, ResultSet.CONCUR_READ_ONLY,
            ResultSet.HOLD_CURSORS_OVER_COMMIT);
    }

    /**
     * Constructor. It instantiates a new Cassandra prepared statement for a {@link CassandraConnection}.
     *
     * @param connection           The {@link CassandraConnection} instance.
     * @param cql                  The CQL statement.
     * @param resultSetType        The result set type.
     * @param resultSetConcurrency The result set concurrency
     * @param resultSetHoldability The result set holdability.
     * @throws SQLException when something went wrong during the initialisation of the statement.
     * @throws SQLTransientException when something went wrong during the initialisation of the statement.
     */
    CassandraPreparedStatement(final CassandraConnection connection, final String cql, final int resultSetType,
                               final int resultSetConcurrency, final int resultSetHoldability) throws SQLException {
        super(connection, cql, resultSetType, resultSetConcurrency, resultSetHoldability);
        if (LOG.isTraceEnabled() || connection.isDebugMode()) {
            LOG.trace("CQL: {}", this.cql);
        }
        try {
            this.preparedStatement = getCqlSession().prepare(cql);
            this.boundStatement = this.preparedStatement.boundStatementBuilder().build();
            this.batchStatements = new ArrayList<>();
            this.count = cql.length() - cql.replace("?", StringUtils.EMPTY).length();
        } catch (final Exception e) {
            throw new SQLTransientException(e);
        }
    }

    private void checkIndex(final int index) throws SQLException {
        if (index > this.count) {
            throw new SQLRecoverableException(String.format(
                "The column index: %d is greater than the count of bound variable markers in the CQL: %d", index,
                this.count));
        }
        if (index < 1) {
            throw new SQLRecoverableException(String.format("The column index must be a positive number: %d", index));
        }
    }

    String getCql() {
        return this.cql;
    }

    CqlSession getCqlSession() {
        return (CqlSession) this.connection.getSession();
    }

    ColumnDefinitions getBoundStatementVariableDefinitions() {
        return this.boundStatement.getPreparedStatement().getVariableDefinitions();
    }

    @SuppressWarnings("unchecked")
    private static <T> List<T> handleAsList(final Class<?> objectClass, final Object object) {
        if (!List.class.isAssignableFrom(objectClass)) {
            return null;
        }
        return (List<T>) object.getClass().cast(object);
    }

    @SuppressWarnings("unchecked")
    private static <T> Set<T> handleAsSet(final Class<?> objectClass, final Object object) {
        if (!Set.class.isAssignableFrom(objectClass)) {
            return null;
        }
        return (Set<T>) object.getClass().cast(object);
    }

    @SuppressWarnings("unchecked")
    private static <K, V> HashMap<K, V> handleAsMap(final Class<?> objectClass, final Object object) {
        if (!Map.class.isAssignableFrom(objectClass)) {
            return null;
        }
        return (HashMap<K, V>) object.getClass().cast(object);
    }

    @Override
    public void close() {
        try {
            this.connection.removeStatement(this);
        } catch (final Exception e) {
            LOG.warn("Unable to close the prepared statement: {}", e.getMessage());
        }
    }

    @SuppressWarnings("ResultOfMethodCallIgnored")
    private void doExecute() throws SQLException {
        try {
            resetResults();
            if (LOG.isTraceEnabled() || this.connection.isDebugMode()) {
                LOG.trace("CQL: {}", this.cql);
            }
            // Force paging to avoid timeout and node harm.
            if (this.boundStatement.getPageSize() == 0) {
                this.boundStatement = this.boundStatement.setPageSize(DEFAULT_FETCH_SIZE);
            }
            this.boundStatement = this.boundStatement.setConsistencyLevel(this.connection.getDefaultConsistencyLevel());
            for (int i = 0; i < getBoundStatementVariableDefinitions().size(); i++) {
                // Set parameters to null if unset.
                if (!this.boundStatement.isSet(i)) {
                    this.boundStatement.setToNull(i);
                }
            }
            this.currentResultSet = new CassandraResultSet(this, getCqlSession().execute(this.boundStatement));
        } catch (final Exception e) {
            throw new SQLTransientException(e);
        }
    }

    @Override
    public void addBatch() throws SQLException {
        this.batchStatements.add(this.boundStatement);
        this.boundStatement = this.preparedStatement.boundStatementBuilder().build();
        if (this.batchStatements.size() > MAX_ASYNC_QUERIES) {
            throw new SQLNonTransientException("Too many queries at once (" + batchStatements.size() + "). You must "
                + "split your queries into more batches!");
        }
    }

    @Override
    public void clearParameters() throws SQLException {
        checkNotClosed();
    }

    @Override
    public boolean execute() throws SQLException {
        checkNotClosed();
        doExecute();
        // Return true if the first result is a non-null ResultSet object; false if the first result is an update count
        // or there is no result.
        return this.currentResultSet != null && ((CassandraResultSet) this.currentResultSet).hasMoreRows();
    }

    @SuppressWarnings("ResultOfMethodCallIgnored")
    @Override
    public int[] executeBatch() throws SQLException {
        final int[] returnCounts = new int[this.batchStatements.size()];
        try {
            final List<CompletionStage<AsyncResultSet>> futures = new ArrayList<>();
            if (LOG.isTraceEnabled() || this.connection.isDebugMode()) {
                LOG.trace("CQL statements: {}", this.batchStatements.size());
            }
            for (final BoundStatement statement : this.batchStatements) {
                for (int i = 0; i < statement.getPreparedStatement().getVariableDefinitions().size(); i++) {
                    // Set parameters to null if unset.
                    if (!statement.isSet(i)) {
                        statement.setToNull(i);
                    }
                }
                if (LOG.isTraceEnabled() || this.connection.isDebugMode()) {
                    LOG.trace("CQL: {}", this.cql);
                }
                final BoundStatement boundStatement = statement.setConsistencyLevel(
                    this.connection.getDefaultConsistencyLevel());
                final CompletionStage<AsyncResultSet> resultSetFuture = getCqlSession().executeAsync(boundStatement);
                futures.add(resultSetFuture);
            }

            int i = 0;
            for (final CompletionStage<AsyncResultSet> future : futures) {
                CompletableFutures.getUninterruptibly(future);
                returnCounts[i] = 1;
                i++;
            }

            // Empty the batch statement list after execution.
            this.batchStatements = new ArrayList<>();
        } catch (final Exception e) {
            // Empty the batch statement list after execution even if it failed.
            this.batchStatements = new ArrayList<>();
            throw new SQLTransientException(e);
        }

        return returnCounts;
    }

    @Override
    public ResultSet executeQuery() throws SQLException {
        checkNotClosed();
        doExecute();
        if (this.currentResultSet == null) {
            throw new SQLNonTransientException(NO_RESULT_SET);
        }
        return this.currentResultSet;
    }

    /**
     * Executes the CQL statement in this {@link PreparedStatement} object, which must be a CQL Data Manipulation
     * Language (DML) statement, such as {@code INSERT}, {@code UPDATE} or {@code DELETE}; or a CQL statement that
     * returns nothing, such as a DDL statement.
     *
     * @return Always 0, for any statement. The rationale is that Java Driver for Apache Cassandra® does not provide
     * update count.
     * @throws SQLException when something went wrong during the execution of the statement.
     */
    @Override
    public int executeUpdate() throws SQLException {
        checkNotClosed();
        doExecute();
        // There is no updateCount available in Java Driver for Apache Cassandra®, so return 0.
        return 0;
    }

    @Override
    public ResultSetMetaData getMetaData() throws SQLException {
        return this.getResultSet().getMetaData();
    }

    @Override
    public ParameterMetaData getParameterMetaData() throws SQLException {
        return new CassandraParameterMetaData(this.boundStatement, this.count);
    }

    @Override
    public void setBigDecimal(final int parameterIndex, final BigDecimal x) throws SQLException {
        checkNotClosed();
        checkIndex(parameterIndex);
        if (x == null) {
            this.boundStatement = this.boundStatement.setToNull(parameterIndex - 1);
        } else {
            this.boundStatement = this.boundStatement.setBigDecimal(parameterIndex - 1, x);
        }
    }

    @Override
    public void setBlob(final int parameterIndex, final Blob x) throws SQLException {
        final InputStream in = x.getBinaryStream();
        setBlob(parameterIndex, in);
    }

    @Override
    public void setBlob(final int parameterIndex, final InputStream inputStream) throws SQLException {
        if (inputStream == null) {
            this.boundStatement = this.boundStatement.setToNull(parameterIndex - 1);
        } else {
            int nRead;
            final ByteArrayOutputStream buffer = new ByteArrayOutputStream();
            final byte[] data = new byte[16384];

            try {
                while ((nRead = inputStream.read(data, 0, data.length)) != -1) {
                    buffer.write(data, 0, nRead);
                }
            } catch (final IOException e) {
                throw new SQLNonTransientException(e);
            }

            try {
                buffer.flush();
            } catch (final IOException e) {
                throw new SQLNonTransientException(e);
            }

            this.boundStatement = this.boundStatement.setByteBuffer(parameterIndex - 1,
                ByteBuffer.wrap(buffer.toByteArray()));
        }
    }

    @Override
    public void setBoolean(final int parameterIndex, final boolean x) throws SQLException {
        checkNotClosed();
        checkIndex(parameterIndex);
        this.boundStatement = this.boundStatement.setBoolean(parameterIndex - 1, x);
    }

    @Override
    public void setByte(final int parameterIndex, final byte x) throws SQLException {
        checkNotClosed();
        checkIndex(parameterIndex);
        this.boundStatement = this.boundStatement.setByte(parameterIndex - 1, x);
    }

    @Override
    public void setBytes(final int parameterIndex, final byte[] x) throws SQLException {
        checkNotClosed();
        checkIndex(parameterIndex);
        this.boundStatement = this.boundStatement.setByteBuffer(parameterIndex - 1, ByteBuffer.wrap(x));
    }

    @Override
    public void setCharacterStream(final int parameterIndex, final Reader reader, final int length)
        throws SQLException {
        try {
            final String targetString = IOUtils.toString(reader);
            reader.close();
            setString(parameterIndex, targetString);
        } catch (final IOException e) {
            throw new SQLNonTransientException(e);
        }
    }

    @Override
    public void setDate(final int parameterIndex, final Date x) throws SQLException {
        checkNotClosed();
        checkIndex(parameterIndex);
        if (x == null) {
            this.boundStatement = this.boundStatement.setToNull(parameterIndex - 1);
        } else {
            this.boundStatement = this.boundStatement.setLocalDate(parameterIndex - 1, x.toLocalDate());
        }
    }

    @Override
    public void setDate(final int parameterIndex, final Date x, final Calendar cal) throws SQLException {
        // Silently ignore the Calendar argument; it is not useful for the Cassandra implementation.
        setDate(parameterIndex, x);
    }

    @Override
    public void setDouble(final int parameterIndex, final double x) throws SQLException {
        checkNotClosed();
        checkIndex(parameterIndex);
        this.boundStatement = this.boundStatement.setDouble(parameterIndex - 1, x);
    }

    /**
     * Sets the designated parameter to the given {@link CqlDuration} value.
     * <p>
     *     This method is not JDBC standard but it helps to set {@code DURATION} CQL values into a prepared statement.
     * </p>
     *
     * @param parameterIndex    The first parameter is 1, the second is 2, ...
     * @param x                 The parameter value.
     * @throws SQLException if {@code parameterIndex} does not correspond to a parameter marker in the CQL statement;
     * if a database access error occurs or this method is called on a closed {@link PreparedStatement}.
     */
    public void setDuration(final int parameterIndex, final CqlDuration x) throws SQLException {
        checkNotClosed();
        checkIndex(parameterIndex);
        if (x == null) {
            this.boundStatement = this.boundStatement.setToNull(parameterIndex - 1);
        } else {
            this.boundStatement = this.boundStatement.setCqlDuration(parameterIndex - 1, x);
        }
    }

    @Override
    public void setFloat(final int parameterIndex, final float x) throws SQLException {
        checkNotClosed();
        checkIndex(parameterIndex);
        this.boundStatement = this.boundStatement.setFloat(parameterIndex - 1, x);
    }

    @Override
    public void setInt(final int parameterIndex, final int x) throws SQLException {
        checkNotClosed();
        checkIndex(parameterIndex);
        if (DataTypeEnum.VARINT.cqlType.equals(
            getBoundStatementVariableDefinitions().get(parameterIndex - 1).getType().asCql(false, false))) {
            this.boundStatement = this.boundStatement.setBigInteger(parameterIndex - 1,
                BigInteger.valueOf(Long.parseLong(String.valueOf(x))));
        } else {
            this.boundStatement = this.boundStatement.setInt(parameterIndex - 1, x);
        }
    }

    @Override
    public void setLong(final int parameterIndex, final long x) throws SQLException {
        checkNotClosed();
        checkIndex(parameterIndex);
        this.boundStatement = this.boundStatement.setLong(parameterIndex - 1, x);
    }

    @Override
    public void setNString(final int parameterIndex, final String value) throws SQLException {
        // Treat this like a String.
        setString(parameterIndex, value);
    }

    @Override
    public void setNull(final int parameterIndex, final int sqlType) throws SQLException {
        checkNotClosed();
        checkIndex(parameterIndex);
        this.boundStatement = this.boundStatement.setToNull(parameterIndex - 1);
    }

    @Override
    public void setNull(final int parameterIndex, final int sqlType, final String typeName) throws SQLException {
        setNull(parameterIndex, sqlType);
    }

    @Override
    public void setObject(final int parameterIndex, final Object x) throws SQLException {
        final int targetType;
        if (x.getClass().equals(Long.class)) {
            targetType = Types.BIGINT;
        } else if (x.getClass().equals(ByteArrayInputStream.class)) {
            targetType = Types.BINARY;
        } else if (x instanceof byte[]) {
<<<<<<< HEAD
            targetType = Types.BINARY;
=======
            targetType = Types.VARBINARY;
        } else if (x instanceof Blob) {
            targetType = Types.BLOB;
        } else if (x instanceof Clob) {
            targetType = Types.CLOB;
>>>>>>> f69ce5a4
        } else if (x.getClass().equals(String.class)) {
            targetType = Types.VARCHAR;
        } else if (x.getClass().equals(Boolean.class)) {
            targetType = Types.BOOLEAN;
        } else if (x.getClass().equals(BigDecimal.class)) {
            targetType = Types.DECIMAL;
        } else if (x.getClass().equals(BigInteger.class)) {
            targetType = Types.BIGINT;
        } else if (x.getClass().equals(Double.class)) {
            targetType = Types.DOUBLE;
        } else if (x.getClass().equals(Float.class)) {
            targetType = Types.FLOAT;
        } else if (x.getClass().equals(Inet4Address.class)) {
            targetType = Types.OTHER;
        } else if (x.getClass().equals(Integer.class)) {
            targetType = Types.INTEGER;
        } else if (x.getClass().equals(java.sql.Timestamp.class) || x instanceof Calendar
            || x.getClass().equals(java.util.Date.class) || x.getClass().equals(LocalDateTime.class)) {
            targetType = Types.TIMESTAMP;
        } else if (x.getClass().equals(java.sql.Date.class) || x.getClass().equals(LocalDate.class)) {
            targetType = Types.DATE;
        } else if (x.getClass().equals(java.sql.Time.class) || x.getClass().equals(LocalTime.class)) {
            targetType = Types.TIME;
        } else if (x.getClass().equals(OffsetDateTime.class)) {
            targetType = Types.TIMESTAMP_WITH_TIMEZONE;
        } else if (x.getClass().equals(OffsetTime.class)) {
            targetType = Types.TIME_WITH_TIMEZONE;
        } else if (x.getClass().equals(Byte.class)) {
            targetType = Types.TINYINT;
        } else if (x.getClass().equals(Short.class)) {
            targetType = Types.SMALLINT;
        } else if (x.getClass().equals(URL.class)) {
            targetType = Types.DATALINK;
        } else if (x.getClass().equals(CqlDuration.class)) {
            targetType = Types.OTHER;
        } else if (x.getClass().equals(UUID.class)) {
            targetType = Types.OTHER;
        } else if (x.getClass().equals(CqlVector.class)) {
            targetType = Types.OTHER;
        } else {
            targetType = Types.OTHER;
        }
        setObject(parameterIndex, x, targetType, 0);
    }

    @Override
    public void setObject(final int parameterIndex, final Object x, final int targetSqlType) throws SQLException {
        setObject(parameterIndex, x, targetSqlType, 0);
    }

    @SuppressWarnings({"ResultOfMethodCallIgnored", "unchecked", "rawtypes"})
    @Override
    public final void setObject(final int parameterIndex, final Object x, final int targetSqlType,
                                final int scaleOrLength) throws SQLException {
        checkNotClosed();
        checkIndex(parameterIndex);

        switch (targetSqlType) {
            case Types.BIGINT:
                if (x instanceof BigInteger) {
                    this.boundStatement = this.boundStatement.setBigInteger(parameterIndex - 1, (BigInteger) x);
                } else {
                    this.boundStatement = this.boundStatement.setLong(parameterIndex - 1, Long.parseLong(x.toString()));
                }
                break;
            case Types.BINARY:
            case Types.VARBINARY:
            case Types.LONGVARBINARY:
<<<<<<< HEAD
                final byte[] array;
                if (x instanceof ByteArrayInputStream) {
                    array = new byte[((ByteArrayInputStream) x).available()];
                    try {
                        ((ByteArrayInputStream) x).read(array);
                    } catch (final IOException e) {
                        LOG.warn("Exception while setting object of BINARY/VARBINARY/LONGVARBINARY type.", e);
                    }
                } else if (x instanceof byte[]) {
                    array = (byte[]) x;
                } else {
                    throw new SQLException("Unsupported parameter type: " + x.getClass());
                }
=======
            case Types.BLOB:
            case Types.CLOB:
            case Types.NCLOB:
                final byte[] array = convertToByteArray(x);
>>>>>>> f69ce5a4
                this.boundStatement = this.boundStatement.setByteBuffer(parameterIndex - 1, ByteBuffer.wrap(array));
                break;
            case Types.BOOLEAN:
            case Types.BIT:
                this.boundStatement = this.boundStatement.setBoolean(parameterIndex - 1, (Boolean) x);
                break;
            case Types.CHAR:
            case Types.VARCHAR:
            case Types.LONGVARCHAR:
            case Types.NCHAR:
            case Types.NVARCHAR:
            case Types.LONGNVARCHAR:
            case Types.DATALINK:
                this.boundStatement = this.boundStatement.setString(parameterIndex - 1, x.toString());
                break;
            case Types.TIMESTAMP:
            case Types.TIMESTAMP_WITH_TIMEZONE:
                this.boundStatement = this.boundStatement.setInstant(parameterIndex - 1, convertToInstant(x));
                break;
            case Types.DECIMAL:
            case Types.NUMERIC:
                this.boundStatement = this.boundStatement.setBigDecimal(parameterIndex - 1, (BigDecimal) x);
                break;
            case Types.DOUBLE:
                this.boundStatement = this.boundStatement.setDouble(parameterIndex - 1, (Double) x);
                break;
            case Types.FLOAT:
            case Types.REAL:
                this.boundStatement = this.boundStatement.setFloat(parameterIndex - 1, (Float) x);
                break;
            case Types.INTEGER:
                // If the value is an integer but the target CQL type is VARINT, cast to BigInteger.
                if (DataTypeEnum.VARINT.cqlType.equals(
                    getBoundStatementVariableDefinitions().get(parameterIndex - 1).getType().asCql(false, false))) {
                    this.boundStatement = this.boundStatement.setBigInteger(parameterIndex - 1,
                        BigInteger.valueOf(Long.parseLong(x.toString())));
                } else {
                    this.boundStatement = this.boundStatement.setInt(parameterIndex - 1, (Integer) x);
                }
                break;
            case Types.SMALLINT:
                this.boundStatement = this.boundStatement.setShort(parameterIndex - 1, (Short) x);
                break;
            case Types.TINYINT:
                this.boundStatement = this.boundStatement.setByte(parameterIndex - 1, (Byte) x);
                break;
            case Types.DATE:
                this.boundStatement = this.boundStatement.setLocalDate(parameterIndex - 1, convertToLocalDate(x));
                break;
            case Types.TIME:
            case Types.TIME_WITH_TIMEZONE:
                this.boundStatement = this.boundStatement.setLocalTime(parameterIndex - 1, convertToLocalTime(x));
                break;
            case Types.ROWID:
                this.boundStatement.setToNull(parameterIndex - 1);
                break;
            case Types.OTHER:
                if (x instanceof TupleValue) {
                    this.boundStatement = this.boundStatement.setTupleValue(parameterIndex - 1, (TupleValue) x);
                } else if (x instanceof UUID) {
                    this.boundStatement = this.boundStatement.setUuid(parameterIndex - 1, (UUID) x);
                } else if (x instanceof CqlDuration) {
                    this.boundStatement = this.boundStatement.setCqlDuration(parameterIndex - 1, (CqlDuration) x);
                } else if (x instanceof CqlVector) {
                    final CqlVector vector = (CqlVector) x;
                    final DefaultVectorType vectorType =
                        (DefaultVectorType) getBoundStatementVariableDefinitions().get(parameterIndex - 1).getType();
                    final Class<?> itemsClass = DataTypeEnum.fromCqlTypeName(vectorType.getElementType()
                        .asCql(false, false)).javaType;
                    if (Number.class.isAssignableFrom(itemsClass)) {
                        this.boundStatement = this.boundStatement.setVector(parameterIndex - 1, vector,
                            itemsClass.asSubclass(Number.class));
                    } else {
                        throw new SQLException(VECTOR_ELEMENTS_NOT_NUMBERS);
                    }
                } else if (x instanceof java.net.InetAddress) {
                    this.boundStatement = this.boundStatement.setInetAddress(parameterIndex - 1, (InetAddress) x);
                } else if (List.class.isAssignableFrom(x.getClass())) {
                    final List handledList = handleAsList(x.getClass(), x);
                    final DefaultListType listType =
                        (DefaultListType) getBoundStatementVariableDefinitions().get(parameterIndex - 1).getType();
                    final Class<?> itemsClass = DataTypeEnum.fromCqlTypeName(listType.getElementType()
                        .asCql(false, false)).javaType;
                    this.boundStatement = this.boundStatement.setList(parameterIndex - 1, handledList, itemsClass);
                } else if (Set.class.isAssignableFrom(x.getClass())) {
                    final Set handledSet = handleAsSet(x.getClass(), x);
                    final DefaultSetType setType =
                        (DefaultSetType) getBoundStatementVariableDefinitions().get(parameterIndex - 1).getType();
                    final Class<?> itemsClass = DataTypeEnum.fromCqlTypeName(setType.getElementType()
                        .asCql(false, false)).javaType;
                    this.boundStatement = this.boundStatement.setSet(parameterIndex - 1, handledSet, itemsClass);
                } else if (Map.class.isAssignableFrom(x.getClass())) {
                    final Map handledMap = handleAsMap(x.getClass(), x);
                    final DefaultMapType mapType =
                        (DefaultMapType) getBoundStatementVariableDefinitions().get(parameterIndex - 1).getType();
                    final Class<?> keysClass = DataTypeEnum.fromCqlTypeName(mapType.getKeyType()
                        .asCql(false, false)).javaType;
                    final Class<?> valuesClass = DataTypeEnum.fromCqlTypeName(mapType.getValueType()
                        .asCql(false, false)).javaType;
                    this.boundStatement = this.boundStatement.setMap(parameterIndex - 1, handledMap, keysClass,
                        valuesClass);
                }
                break;
            default:
                throw new SQLException(String.format(UNSUPPORTED_JDBC_TYPE, targetSqlType));
        }
    }

    @SuppressWarnings("ResultOfMethodCallIgnored")
    @Override
    public void setRowId(final int parameterIndex, final RowId x) throws SQLException {
        checkNotClosed();
        checkIndex(parameterIndex);
        this.boundStatement.setToNull(parameterIndex - 1);
    }

    @Override
    public void setShort(final int parameterIndex, final short x) throws SQLException {
        checkNotClosed();
        checkIndex(parameterIndex);
        this.boundStatement = this.boundStatement.setShort(parameterIndex - 1, x);
    }

    @Override
    public void setString(final int parameterIndex, final String x) throws SQLException {
        checkNotClosed();
        checkIndex(parameterIndex);
        this.boundStatement = this.boundStatement.setString(parameterIndex - 1, x);
    }

    @Override
    public void setTime(final int parameterIndex, final Time x) throws SQLException {
        checkNotClosed();
        checkIndex(parameterIndex);
        if (x == null) {
            this.boundStatement = this.boundStatement.setToNull(parameterIndex - 1);
        } else {
            this.boundStatement = this.boundStatement.setLocalTime(parameterIndex - 1, x.toLocalTime());
        }
    }

    @Override
    public void setTime(final int parameterIndex, final Time x, final Calendar cal) throws SQLException {
        // Silently ignore the Calendar argument; it is not useful for the Cassandra implementation.
        setTime(parameterIndex, x);
    }

    @Override
    public void setTimestamp(final int parameterIndex, final Timestamp x) throws SQLException {
        checkNotClosed();
        checkIndex(parameterIndex);
        if (x == null) {
            this.boundStatement = this.boundStatement.setToNull(parameterIndex - 1);
        } else {
            this.boundStatement = this.boundStatement.setInstant(parameterIndex - 1, x.toInstant());
        }
    }

    @Override
    public void setTimestamp(final int parameterIndex, final Timestamp x, final Calendar cal) throws SQLException {
        // Silently ignore the Calendar argument; it is not useful for the Cassandra implementation.
        setTimestamp(parameterIndex, x);
    }

    @Override
    public void setURL(final int parameterIndex, final URL value) throws SQLException {
        checkNotClosed();
        checkIndex(parameterIndex);
        // URL data type is handled as a String.
        final String url = value.toString();
        setString(parameterIndex, url);
    }

    @Override
    public <T> void setJson(final int parameterIndex, final T x) throws SQLException {
        checkNotClosed();
        try {
            final String json = getObjectMapper().writeValueAsString(x);
            setString(parameterIndex, json);
        } catch (final JsonProcessingException e) {
            throw new SQLException(
                String.format("Unable to convert the object of type %s to bind the column of index %d",
                    x.getClass().getName(), parameterIndex));
        }
    }

    @Override
    public ResultSet getResultSet() throws SQLException {
        checkNotClosed();
        return this.currentResultSet;
    }

}<|MERGE_RESOLUTION|>--- conflicted
+++ resolved
@@ -508,15 +508,11 @@
         } else if (x.getClass().equals(ByteArrayInputStream.class)) {
             targetType = Types.BINARY;
         } else if (x instanceof byte[]) {
-<<<<<<< HEAD
-            targetType = Types.BINARY;
-=======
             targetType = Types.VARBINARY;
         } else if (x instanceof Blob) {
             targetType = Types.BLOB;
         } else if (x instanceof Clob) {
             targetType = Types.CLOB;
->>>>>>> f69ce5a4
         } else if (x.getClass().equals(String.class)) {
             targetType = Types.VARCHAR;
         } else if (x.getClass().equals(Boolean.class)) {
@@ -585,26 +581,10 @@
             case Types.BINARY:
             case Types.VARBINARY:
             case Types.LONGVARBINARY:
-<<<<<<< HEAD
-                final byte[] array;
-                if (x instanceof ByteArrayInputStream) {
-                    array = new byte[((ByteArrayInputStream) x).available()];
-                    try {
-                        ((ByteArrayInputStream) x).read(array);
-                    } catch (final IOException e) {
-                        LOG.warn("Exception while setting object of BINARY/VARBINARY/LONGVARBINARY type.", e);
-                    }
-                } else if (x instanceof byte[]) {
-                    array = (byte[]) x;
-                } else {
-                    throw new SQLException("Unsupported parameter type: " + x.getClass());
-                }
-=======
             case Types.BLOB:
             case Types.CLOB:
             case Types.NCLOB:
                 final byte[] array = convertToByteArray(x);
->>>>>>> f69ce5a4
                 this.boundStatement = this.boundStatement.setByteBuffer(parameterIndex - 1, ByteBuffer.wrap(array));
                 break;
             case Types.BOOLEAN:
