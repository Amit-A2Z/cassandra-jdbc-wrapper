<?xml version="1.0" encoding="UTF-8"?>
<project xmlns="http://maven.apache.org/POM/4.0.0" xmlns:xsi="http://www.w3.org/2001/XMLSchema-instance"
         xsi:schemaLocation="http://maven.apache.org/POM/4.0.0 http://maven.apache.org/maven-v4_0_0.xsd">
    <modelVersion>4.0.0</modelVersion>

	<groupId>com.ing.data</groupId>
	<artifactId>cassandra-jdbc-wrapper</artifactId>
<<<<<<< HEAD
    <version>4.9.1</version>
=======
    <version>4.10.0</version>
>>>>>>> 20a22642
	<packaging>jar</packaging>

    <name>Cassandra JDBC Wrapper</name>
    <description>JDBC wrapper of the DataStax Java Driver for Apache Cassandra.</description>
    <url>https://github.com/ing-bank/cassandra-jdbc-wrapper</url>
    <inceptionYear>2020</inceptionYear>

    <licenses>
        <license>
            <name>The Apache Software License, Version 2.0</name>
            <url>http://www.apache.org/licenses/LICENSE-2.0.txt</url>
            <distribution>repo</distribution>
        </license>
    </licenses>

    <organization>
        <name>ING Bank</name>
        <url>https://www.ing.com</url>
    </organization>

    <developers>
        <developer>
            <id>maximevw</id>
            <url>https://github.com/maximevw</url>
            <name>Maxime Wiewiora</name>
            <roles>
                <role>developer</role>
            </roles>
        </developer>
    </developers>

    <contributors>
        <!-- Thanks to @adejanovski, developer of the original project forked as base for this one. -->
        <contributor>
            <name>Alexander Dejanovski</name>
            <url>https://github.com/adejanovski</url>
            <roles>
                <role>developer</role>
            </roles>
        </contributor>
        <contributor>
            <name>Madhavan Sridharan</name>
            <url>https://github.com/msmygit</url>
            <roles>
                <role>developer</role>
            </roles>
        </contributor>
        <contributor>
            <name>Marius Jokubauskas</name>
            <url>https://github.com/mjok</url>
            <roles>
                <role>developer</role>
            </roles>
        </contributor>
        <contributor>
            <name>Sualeh Fatehi</name>
            <url>https://github.com/sualeh</url>
            <roles>
                <role>developer</role>
            </roles>
        </contributor>
        <contributor>
            <name>Cedrick Lunven</name>
            <url>https://github.com/clun</url>
            <roles>
                <role>developer</role>
            </roles>
        </contributor>
    </contributors>

    <scm>
        <connection>scm:git:https://github.com:ing-bank/cassandra-jdbc-wrapper.git</connection>
        <developerConnection>scm:git:git@github.com:ing-bank/cassandra-jdbc-wrapper.git</developerConnection>
        <url>https://github.com/ing-bank/cassandra-jdbc-wrapper</url>
    </scm>

    <distributionManagement>
        <snapshotRepository>
            <id>ossrh</id>
            <url>https://oss.sonatype.org/content/repositories/snapshots/</url>
        </snapshotRepository>
        <repository>
            <id>ossrh</id>
            <url>https://oss.sonatype.org/service/local/staging/deploy/maven2/</url>
        </repository>
    </distributionManagement>

    <properties>
        <encoding>UTF-8</encoding>
        <java.version>1.8</java.version>

        <!-- Versions for dependencies -->
        <checkstyle.version>9.3</checkstyle.version>
        <caffeine.version>2.9.3</caffeine.version>
        <commons-collections.version>4.4</commons-collections.version>
        <commons-io.version>2.13.0</commons-io.version>
        <commons-lang3.version>3.13.0</commons-lang3.version>
        <datastax.java.driver.version>4.17.0</datastax.java.driver.version>
        <jackson.version>2.15.2</jackson.version>
        <!-- Versions for test dependencies -->
        <hamcrest.version>2.2</hamcrest.version>
        <junit5.version>5.10.0</junit5.version>
        <junit-platform.version>1.10.0</junit-platform.version>
        <lombok.version>1.18.30</lombok.version>
        <mockito.version>3.12.4</mockito.version>
        <slf4j.version>1.7.36</slf4j.version>
        <testcontainers.version>1.19.0</testcontainers.version>
        <astra-sdk.version>0.6.11</astra-sdk.version>
        <!-- Versions for plugins -->
        <maven-checkstyle-plugin.version>3.3.0</maven-checkstyle-plugin.version>
        <maven-clean-plugin.version>3.3.1</maven-clean-plugin.version>
        <maven-compiler-plugin.version>3.11.0</maven-compiler-plugin.version>
        <maven-enforcer-plugin.version>3.3.0</maven-enforcer-plugin.version>
        <maven-gpg-plugin.version>3.1.0</maven-gpg-plugin.version>
        <maven-javadoc-plugin.version>3.5.0</maven-javadoc-plugin.version>
        <maven-resources-plugin.version>3.3.1</maven-resources-plugin.version>
        <maven-shade-plugin.version>3.5.0</maven-shade-plugin.version>
        <maven-source-plugin.version>3.2.1</maven-source-plugin.version>
        <maven-surefire-plugin.version>2.22.2</maven-surefire-plugin.version>
    </properties>

    <dependencies>
        <dependency>
            <groupId>com.datastax.oss</groupId>
            <artifactId>java-driver-core</artifactId>
            <version>${datastax.java.driver.version}</version>
        </dependency>

        <!-- Apache Commons Lang 3 -->
        <dependency>
            <groupId>org.apache.commons</groupId>
            <artifactId>commons-lang3</artifactId>
            <version>${commons-lang3.version}</version>
        </dependency>

        <!-- Apache Commons IO -->
        <dependency>
            <groupId>commons-io</groupId>
            <artifactId>commons-io</artifactId>
            <version>${commons-io.version}</version>
        </dependency>

        <!-- Apache Commons Collections -->
        <dependency>
            <groupId>org.apache.commons</groupId>
            <artifactId>commons-collections4</artifactId>
            <version>${commons-collections.version}</version>
        </dependency>

        <!-- Caffeine caching -->
        <dependency>
            <groupId>com.github.ben-manes.caffeine</groupId>
            <artifactId>caffeine</artifactId>
            <version>${caffeine.version}</version>
        </dependency>

        <!-- Jackson -->
        <dependency>
            <groupId>com.fasterxml.jackson.core</groupId>
            <artifactId>jackson-core</artifactId>
            <version>${jackson.version}</version>
        </dependency>
        <dependency>
            <groupId>com.fasterxml.jackson.core</groupId>
            <artifactId>jackson-databind</artifactId>
            <version>${jackson.version}</version>
        </dependency>
        <dependency>
            <groupId>com.fasterxml.jackson.datatype</groupId>
            <artifactId>jackson-datatype-jsr310</artifactId>
            <version>${jackson.version}</version>
        </dependency>

        <!-- Unit tests libraries -->
        <dependency>
            <groupId>org.mockito</groupId>
            <artifactId>mockito-core</artifactId>
            <version>${mockito.version}</version>
            <scope>test</scope>
        </dependency>
        <dependency>
            <groupId>org.mockito</groupId>
            <artifactId>mockito-junit-jupiter</artifactId>
            <version>${mockito.version}</version>
            <scope>test</scope>
        </dependency>
        <dependency>
            <groupId>org.junit.jupiter</groupId>
            <artifactId>junit-jupiter-api</artifactId>
            <version>${junit5.version}</version>
            <scope>test</scope>
        </dependency>
        <dependency>
            <groupId>org.junit.jupiter</groupId>
            <artifactId>junit-jupiter-engine</artifactId>
            <version>${junit5.version}</version>
            <scope>test</scope>
        </dependency>
        <dependency>
            <groupId>org.junit.jupiter</groupId>
            <artifactId>junit-jupiter-params</artifactId>
            <version>${junit5.version}</version>
            <scope>test</scope>
        </dependency>
        <dependency>
            <groupId>org.junit.platform</groupId>
            <artifactId>junit-platform-runner</artifactId>
            <version>${junit-platform.version}</version>
            <scope>test</scope>
        </dependency>
        <dependency>
            <groupId>org.junit.platform</groupId>
            <artifactId>junit-platform-commons</artifactId>
            <version>${junit-platform.version}</version>
            <scope>test</scope>
        </dependency>
        <dependency>
            <groupId>org.hamcrest</groupId>
            <artifactId>hamcrest</artifactId>
            <version>${hamcrest.version}</version>
            <scope>test</scope>
        </dependency>
        <!-- Embedded Cassandra for unit tests -->
        <dependency>
            <groupId>org.testcontainers</groupId>
            <artifactId>cassandra</artifactId>
            <version>${testcontainers.version}</version>
            <scope>test</scope>
        </dependency>
        <dependency>
            <groupId>org.testcontainers</groupId>
            <artifactId>junit-jupiter</artifactId>
            <version>${testcontainers.version}</version>
            <scope>test</scope>
        </dependency>
        <!-- Astra SDK for integration tests with AstraDB -->
        <dependency>
            <groupId>com.datastax.astra</groupId>
            <artifactId>astra-sdk-devops</artifactId>
            <version>${astra-sdk.version}</version>
            <scope>test</scope>
        </dependency>
        <!-- Handy to build the CQL queries -->
        <dependency>
            <groupId>com.datastax.oss</groupId>
            <artifactId>java-driver-query-builder</artifactId>
            <version>${datastax.java.driver.version}</version>
            <scope>test</scope>
        </dependency>
        <!-- Logging for tests -->
        <dependency>
            <groupId>org.slf4j</groupId>
            <artifactId>slf4j-simple</artifactId>
            <version>${slf4j.version}</version>
            <scope>test</scope>
        </dependency>
        <!-- Lombok (used only for some tests) -->
        <dependency>
            <groupId>org.projectlombok</groupId>
            <artifactId>lombok</artifactId>
            <version>${lombok.version}</version>
            <scope>test</scope>
        </dependency>
    </dependencies>

    <build>
        <!-- Configuration for resources filtering -->
        <resources>
            <resource>
                <directory>src/main/resources</directory>
                <filtering>true</filtering>
            </resource>
        </resources>

        <plugins>
            <!-- Cleaning -->
            <plugin>
                <artifactId>maven-clean-plugin</artifactId>
                <version>${maven-clean-plugin.version}</version>
            </plugin>

            <!-- Resources management -->
            <plugin>
                <artifactId>maven-resources-plugin</artifactId>
                <version>${maven-resources-plugin.version}</version>
                <configuration>
                    <encoding>${encoding}</encoding>
                    <propertiesEncoding>${encoding}</propertiesEncoding>
                </configuration>
            </plugin>

            <!-- Enforcer -->
            <plugin>
                <groupId>org.apache.maven.plugins</groupId>
                <artifactId>maven-enforcer-plugin</artifactId>
                <version>${maven-enforcer-plugin.version}</version>
                <executions>
                    <execution>
                        <id>enforce</id>
                        <goals>
                            <goal>enforce</goal>
                        </goals>
                        <configuration>
                            <rules>
                                <banDuplicatePomDependencyVersions/>
                                <reactorModuleConvergence/>
                                <requireReleaseDeps/>
                            </rules>
                        </configuration>
                    </execution>
                </executions>
            </plugin>

            <!-- Compilation -->
            <plugin>
                <artifactId>maven-compiler-plugin</artifactId>
                <version>${maven-compiler-plugin.version}</version>
                <configuration>
                    <encoding>${encoding}</encoding>
                    <source>${java.version}</source>
                    <target>${java.version}</target>
                    <parameters>true</parameters>
                    <showWarnings>true</showWarnings>
                    <showDeprecation>true</showDeprecation>
                </configuration>
            </plugin>

            <!-- Tests running -->
            <plugin>
                <artifactId>maven-surefire-plugin</artifactId>
                <version>${maven-surefire-plugin.version}</version>
            </plugin>

            <!-- Checkstyle -->
            <plugin>
                <groupId>org.apache.maven.plugins</groupId>
                <artifactId>maven-checkstyle-plugin</artifactId>
                <version>${maven-checkstyle-plugin.version}</version>
                <configuration>
                    <configLocation>checkstyle-config.xml</configLocation>
                    <consoleOutput>true</consoleOutput>
                </configuration>
                <executions>
                    <execution>
                        <id>checkstyle</id>
                        <goals>
                            <goal>check</goal>
                        </goals>
                    </execution>
                </executions>
                <dependencies>
                    <!-- Enforce the version of Checkstyle used by the plugin. -->
                    <dependency>
                        <groupId>com.puppycrawl.tools</groupId>
                        <artifactId>checkstyle</artifactId>
                        <version>${checkstyle.version}</version>
                    </dependency>
                </dependencies>
            </plugin>
        </plugins>
    </build>

    <!-- Specific building profiles -->
    <profiles>
        <!-- 'release' profile is used for releasing of stable versions only. -->
        <profile>
            <id>release</id>
            <build>
                <plugins>
                    <!-- Generate sources jar -->
                    <plugin>
                        <groupId>org.apache.maven.plugins</groupId>
                        <artifactId>maven-source-plugin</artifactId>
                        <version>${maven-source-plugin.version}</version>
                        <executions>
                            <execution>
                                <id>attach-sources</id>
                                <goals>
                                    <goal>jar</goal>
                                </goals>
                            </execution>
                        </executions>
                    </plugin>

                    <!-- Generate Javadoc -->
                    <plugin>
                        <groupId>org.apache.maven.plugins</groupId>
                        <artifactId>maven-javadoc-plugin</artifactId>
                        <version>${maven-javadoc-plugin.version}</version>
                        <executions>
                            <execution>
                                <id>attach-javadocs</id>
                                <goals>
                                    <goal>jar</goal>
                                </goals>
                            </execution>
                        </executions>
                        <configuration>
                            <doclint>none</doclint>
                        </configuration>
                    </plugin>

                    <!-- GPG artifacts signing -->
                    <plugin>
                        <groupId>org.apache.maven.plugins</groupId>
                        <artifactId>maven-gpg-plugin</artifactId>
                        <version>${maven-gpg-plugin.version}</version>
                        <executions>
                            <execution>
                                <id>sign-artifacts</id>
                                <phase>verify</phase>
                                <goals>
                                    <goal>sign</goal>
                                </goals>
                            </execution>
                        </executions>
                        <configuration>
                            <!-- Prevent `gpg` from using pinentry programs -->
                            <gpgArguments>
                                <arg>--pinentry-mode</arg>
                                <arg>loopback</arg>
                            </gpgArguments>
                        </configuration>
                    </plugin>
                </plugins>
            </build>
        </profile>

        <!-- 'bundle' profile creates jar including dependencies and should be used for bundling of stable versions
        only. -->
        <profile>
            <id>bundle</id>
            <build>
                <plugins>
                    <plugin>
                        <artifactId>maven-shade-plugin</artifactId>
                        <version>${maven-shade-plugin.version}</version>
                        <executions>
                            <execution>
                                <phase>package</phase>
                                <goals>
                                    <goal>shade</goal>
                                </goals>
                            </execution>
                        </executions>
                        <configuration>
                            <createDependencyReducedPom>false</createDependencyReducedPom>
                            <createSourcesJar>false</createSourcesJar>
                            <shadedArtifactAttached>true</shadedArtifactAttached>
                            <finalName>${project.artifactId}-${project.version}-bundle</finalName>
                        </configuration>
                    </plugin>
                </plugins>
            </build>
        </profile>

        <!-- 'disableDseTests' excludes integration tests using DataStax Enterprise server. This can be handy if
         these specific tests failed for some reason in a local environment. -->
        <profile>
            <id>disableDseTests</id>
            <build>
                <plugins>
                    <plugin>
                        <artifactId>maven-surefire-plugin</artifactId>
                        <version>${maven-surefire-plugin.version}</version>
                        <configuration>
                            <excludes>
                                <exclude>*DseContainerTest.java</exclude>
                            </excludes>
                        </configuration>
                    </plugin>
                </plugins>
            </build>
        </profile>
    </profiles>
</project><|MERGE_RESOLUTION|>--- conflicted
+++ resolved
@@ -5,11 +5,7 @@
 
 	<groupId>com.ing.data</groupId>
 	<artifactId>cassandra-jdbc-wrapper</artifactId>
-<<<<<<< HEAD
-    <version>4.9.1</version>
-=======
     <version>4.10.0</version>
->>>>>>> 20a22642
 	<packaging>jar</packaging>
 
     <name>Cassandra JDBC Wrapper</name>
