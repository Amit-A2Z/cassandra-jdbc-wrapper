--- conflicted
+++ resolved
@@ -76,14 +76,8 @@
         <java.version>1.8</java.version>
 
         <!-- Versions for dependencies -->
-<<<<<<< HEAD
-        <cassandra-all.version>3.11.12</cassandra-all.version>
-        <commons-lang3.version>3.11</commons-lang3.version>
-=======
-        <cassandra-all.version>3.11.9</cassandra-all.version>
         <checkstyle.version>8.45.1</checkstyle.version>
         <commons-lang3.version>3.12.0</commons-lang3.version>
->>>>>>> 62ab1ed3
         <datastax.java.driver.version>4.13.0</datastax.java.driver.version>
         <libthrift.version>0.13.0</libthrift.version>
         <!-- Versions for test dependencies -->
